'use client';

import * as React from 'react';
import { useRouter } from 'next/navigation';
import type { Route } from 'next';
import { Camera } from 'lucide-react';
import { Button } from '@/components/ui/button';
import { UploadDropzone } from '@/components/upload/UploadDropzone';
import { CameraCapture } from '@/components/upload/CameraCapture';
import { UploadProgress } from '@/components/upload/UploadProgress';
import { api, ApiError } from '@/lib/api';
import { useToast } from '@/hooks/use-toast';
import type { UploadError } from '@/components/upload/UploadDropzone';
import type { CameraError } from '@/components/upload/CameraCapture';

// ============================================================================
// Types
// ============================================================================

type UploadStatus = 'idle' | 'uploading' | 'success' | 'error';

interface UploadState {
  file: File | null;
  progress: number;
  status: UploadStatus;
  error: string | null;
  s3Key: string | null;
  abortController: AbortController | null;
}

// ============================================================================
// Component
// ============================================================================

export default function UploadPage() {
  const router = useRouter();
  const { toast } = useToast();
  const [showCamera, setShowCamera] = React.useState(false);
  const [uploadState, setUploadState] = React.useState<UploadState>({
    file: null,
    progress: 0,
    status: 'idle',
    error: null,
    s3Key: null,
    abortController: null,
  });

  // ============================================================================
  // Upload to S3
  // ============================================================================

  const uploadToS3 = React.useCallback(
    async (file: File) => {
      const abortController = new AbortController();

      setUploadState({
        file,
        progress: 0,
        status: 'uploading',
        error: null,
        s3Key: null,
        abortController,
      });

      try {
        // Step 1: Get presigned URL
        const presignResponse = await api.getPresignedUrl({
          filename: file.name,
          contentType: file.type,
          sizeBytes: file.size,
        });

        // Step 2: Upload to S3 with progress tracking
        const xhr = new XMLHttpRequest();

        // Track upload progress
        xhr.upload.addEventListener('progress', (event) => {
          if (event.lengthComputable) {
            const percentComplete = (event.loaded / event.total) * 100;
            setUploadState((prev) => ({
              ...prev,
              progress: percentComplete,
            }));
          }
        });

        // Handle completion
        await new Promise<void>((resolve, reject) => {
          xhr.addEventListener('load', () => {
            if (xhr.status >= 200 && xhr.status < 300) {
              resolve();
            } else {
              reject(new Error(`Upload failed with status ${xhr.status}`));
            }
          });

          xhr.addEventListener('error', () => {
            reject(new Error('Network error during upload'));
          });

          xhr.addEventListener('abort', () => {
            reject(new Error('Upload cancelled'));
          });

          // Handle abort signal
          abortController.signal.addEventListener('abort', () => {
            xhr.abort();
          });

          // Start upload
          xhr.open('PUT', presignResponse.uploadUrl);
          xhr.setRequestHeader('Content-Type', file.type);
          xhr.send(file);
        });

        // Step 3: Upload successful
        setUploadState((prev) => ({
          ...prev,
          progress: 100,
          status: 'success',
          s3Key: presignResponse.key,
          abortController: null,
        }));

        // Step 4: Redirect to identification screen
        toast({
          title: 'Upload successful',
          description: 'Analyzing your card...',
        });

        // Navigate to identification page with the S3 key
        setTimeout(() => {
<<<<<<< HEAD
          router.push(
            `/identify?key=${encodeURIComponent(presignResponse.key)}`
          );
=======
          const identifyUrl =
            `/identify?key=${encodeURIComponent(presignResponse.key)}` as Route;
          router.push(identifyUrl);
>>>>>>> 89d94a17
        }, 500);
      } catch (error) {
        console.error('Upload error:', error);

        // Check if upload was cancelled
        if (error instanceof Error && error.message === 'Upload cancelled') {
          setUploadState({
            file: null,
            progress: 0,
            status: 'idle',
            error: null,
            s3Key: null,
            abortController: null,
          });
          return;
        }

        // Handle API errors
        let errorMessage = 'Failed to upload file. Please try again.';
        if (error instanceof ApiError) {
          errorMessage =
            error.problem?.detail || error.problem?.title || error.message;
        } else if (error instanceof Error) {
          errorMessage = error.message;
        }

        setUploadState((prev) => ({
          ...prev,
          status: 'error',
          error: errorMessage,
          abortController: null,
        }));

        toast({
          variant: 'destructive',
          title: 'Upload failed',
          description: errorMessage,
        });
      }
    },
    [router, toast]
  );

  // ============================================================================
  // Event Handlers
  // ============================================================================

  const handleFileSelected = React.useCallback(
    (files: File[]) => {
      if (files.length > 0) {
        uploadToS3(files[0]);
      }
    },
    [uploadToS3]
  );

  const handleUploadError = React.useCallback(
    (error: UploadError) => {
      toast({
        variant: 'destructive',
        title: 'Invalid file',
        description: error.message,
      });
    },
    [toast]
  );

  const handleCameraCapture = React.useCallback(
    (blob: Blob) => {
      // Convert blob to file
      const file = new File([blob], `card-${Date.now()}.jpg`, {
        type: 'image/jpeg',
      });
      uploadToS3(file);
    },
    [uploadToS3]
  );

  const handleCameraError = React.useCallback(
    (error: CameraError) => {
      toast({
        variant: 'destructive',
        title: 'Camera error',
        description: error.message,
      });
    },
    [toast]
  );

  const handleCancelUpload = React.useCallback(() => {
    if (uploadState.abortController) {
      uploadState.abortController.abort();
    }
  }, [uploadState.abortController]);

  const handleRetryUpload = React.useCallback(() => {
    if (uploadState.file) {
      uploadToS3(uploadState.file);
    }
  }, [uploadState.file, uploadToS3]);

  // ============================================================================
  // Cleanup
  // ============================================================================

  React.useEffect(() => {
    // Cleanup on unmount
    return () => {
      if (uploadState.abortController) {
        uploadState.abortController.abort();
      }
    };
  }, [uploadState.abortController]);

  // ============================================================================
  // Render
  // ============================================================================

  const isUploading = uploadState.status === 'uploading';
  const hasUpload = uploadState.file !== null;

  return (
    <div className="container mx-auto max-w-4xl px-4 py-8">
      {/* Header */}
      <div className="mb-8 text-center">
        <h1 className="mb-2 text-4xl font-bold font-display">Upload Card</h1>
        <p className="text-[var(--muted-foreground)]">
          Take a photo or upload an image of your trading card
        </p>
      </div>

      {/* Upload Progress */}
      {hasUpload && (
        <div className="mb-6">
          <UploadProgress
            file={uploadState.file!}
            progress={uploadState.progress}
            status={uploadState.status}
            error={uploadState.error || undefined}
            onCancel={isUploading ? handleCancelUpload : undefined}
            onRetry={
              uploadState.status === 'error' ? handleRetryUpload : undefined
            }
          />
        </div>
      )}

      {/* Upload Options */}
      {!hasUpload && (
        <>
          {/* Camera Button */}
          <div className="mb-6">
            <Button
              variant="gradient"
              size="lg"
              onClick={() => setShowCamera(true)}
              className="w-full"
            >
              <Camera className="mr-2 h-5 w-5" />
              Take Photo
            </Button>
          </div>

          {/* Divider */}
          <div className="relative mb-6">
            <div className="absolute inset-0 flex items-center">
              <div className="w-full border-t border-[var(--border)]" />
            </div>
            <div className="relative flex justify-center text-xs uppercase">
              <span className="bg-[var(--background)] px-2 text-[var(--muted-foreground)]">
                Or
              </span>
            </div>
          </div>

          {/* Dropzone */}
          <UploadDropzone
            onSelected={handleFileSelected}
            onError={handleUploadError}
            disabled={isUploading}
          />
        </>
      )}

      {/* Camera Capture Modal */}
      {showCamera && (
        <CameraCapture
          isOpen={showCamera}
          onCapture={handleCameraCapture}
          onError={handleCameraError}
          onClose={() => setShowCamera(false)}
        />
      )}
    </div>
  );
}<|MERGE_RESOLUTION|>--- conflicted
+++ resolved
@@ -130,15 +130,9 @@
 
         // Navigate to identification page with the S3 key
         setTimeout(() => {
-<<<<<<< HEAD
-          router.push(
-            `/identify?key=${encodeURIComponent(presignResponse.key)}`
-          );
-=======
           const identifyUrl =
             `/identify?key=${encodeURIComponent(presignResponse.key)}` as Route;
           router.push(identifyUrl);
->>>>>>> 89d94a17
         }, 500);
       } catch (error) {
         console.error('Upload error:', error);
